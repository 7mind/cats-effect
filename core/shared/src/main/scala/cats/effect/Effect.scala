--- conflicted
+++ resolved
@@ -55,7 +55,12 @@
       })
     }
   }
-<<<<<<< HEAD
+
+  override def liftIO[A](ioa: IO[A]): F[A] = {
+    // Implementation for `IO#to` depends on the `Async` type class,
+    // and not on `Effect`, so this shouldn't create a cyclic dependency
+    ioa.to[F](this)
+  }
 }
 
 private[effect] trait EffectInstances {
@@ -89,13 +94,4 @@
     }
 }
 
-object Effect extends EffectInstances
-=======
-
-  override def liftIO[A](ioa: IO[A]): F[A] = {
-    // Implementation for `IO#to` depends on the `Async` type class,
-    // and not on `Effect`, so this shouldn't create a cyclic dependency
-    ioa.to[F](this)
-  }
-}
->>>>>>> 1822867d
+object Effect extends EffectInstances