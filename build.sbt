/*
 * Copyright (c) 2017-2018 The Typelevel Cats-effect Project Developers
 *
 * Licensed under the Apache License, Version 2.0 (the "License");
 * you may not use this file except in compliance with the License.
 * You may obtain a copy of the License at
 *
 *     http://www.apache.org/licenses/LICENSE-2.0
 *
 * Unless required by applicable law or agreed to in writing, software
 * distributed under the License is distributed on an "AS IS" BASIS,
 * WITHOUT WARRANTIES OR CONDITIONS OF ANY KIND, either express or implied.
 * See the License for the specific language governing permissions and
 * limitations under the License.
 */

import microsites.ExtraMdFileConfig
import scala.sys.process._
import scala.xml.Elem
import scala.xml.transform.{RewriteRule, RuleTransformer}

organization in ThisBuild := "org.typelevel"
organizationName in ThisBuild := "Typelevel"
startYear in ThisBuild := Some(2017)

val CompileTime = config("CompileTime").hide

val CatsVersion = "1.1.0"
val SimulacrumVersion = "0.11.0"

val ScalaTestVersion = "3.0.4"
val ScalaCheckVersion = "1.13.5"
val DisciplineVersion = "0.8"

addCommandAlias("ci", ";test ;mimaReportBinaryIssues; doc")
addCommandAlias("release", ";project root ;reload ;+publishSigned ;sonatypeReleaseAll ;microsite/publishMicrosite")

val commonSettings = Seq(
  crossScalaVersions := Seq("2.11.12", "2.12.4"),

  scalacOptions in (Compile, console) ~= (_ filterNot Set("-Xfatal-warnings", "-Ywarn-unused-import").contains),

  scalacOptions in (Compile, doc) ++= {
    val isSnapshot = git.gitCurrentTags.value.map(git.gitTagToVersionNumber.value).flatten.isEmpty

    val path = if (isSnapshot)
      scmInfo.value.get.browseUrl + "/blob/" + git.gitHeadCommit.value.get + "€{FILE_PATH}.scala"
    else
      scmInfo.value.get.browseUrl + "/blob/v" + version.value + "€{FILE_PATH}.scala"

    Seq("-doc-source-url", path, "-sourcepath", baseDirectory.in(LocalRootProject).value.getAbsolutePath)
  },

  sources in (Compile, doc) :=
    (sources in (Compile, doc)).value,

  scalacOptions in (Compile, doc) ++=
    Seq("-doc-root-content", (baseDirectory.value.getParentFile / "shared" / "rootdoc.txt").getAbsolutePath),
  scalacOptions in (Compile, doc) ++=
    Opts.doc.title("cats-effect"),

  // Disable parallel execution in tests; otherwise we cannot test System.err
  parallelExecution in Test := false,
  parallelExecution in IntegrationTest := false,
  testForkedParallel in Test := false,
  testForkedParallel in IntegrationTest := false,
  concurrentRestrictions in Global += Tags.limit(Tags.Test, 1),

  // credit: https://github.com/typelevel/cats/pull/1638
  ivyConfigurations += CompileTime,
  unmanagedClasspath in Compile ++= update.value.select(configurationFilter("CompileTime")),

  logBuffered in Test := false,

  isSnapshot := version.value endsWith "SNAPSHOT",      // so… sonatype doesn't like git hash snapshots

  publishTo := Some(
    if (isSnapshot.value)
      Opts.resolver.sonatypeSnapshots
    else
      Opts.resolver.sonatypeStaging),

  publishMavenStyle := true,
  pomIncludeRepository := { _ => false },

  sonatypeProfileName := organization.value,

  pomExtra :=
    <developers>
      <developer>
        <id>djspiewak</id>
        <name>Daniel Spiewak</name>
        <url>http://www.codecommit.com</url>
      </developer>
      <developer>
        <id>mpilquist</id>
        <name>Michael Pilquist</name>
        <url>https://github.com/mpilquist</url>
      </developer>
      <developer>
        <id>alexelcu</id>
        <name>Alexandru Nedelcu</name>
        <url>https://alexn.org</url>
      </developer>
    </developers>,

  homepage := Some(url("https://typelevel.org/cats-effect/")),
  scmInfo := Some(ScmInfo(url("https://github.com/typelevel/cats-effect"), "git@github.com:typelevel/cats-effect.git")),
  headerLicense := Some(HeaderLicense.Custom(
    """|Copyright (c) 2017-2018 The Typelevel Cats-effect Project Developers
       |
       |Licensed under the Apache License, Version 2.0 (the "License");
       |you may not use this file except in compliance with the License.
       |You may obtain a copy of the License at
       |
       |    http://www.apache.org/licenses/LICENSE-2.0
       |
       |Unless required by applicable law or agreed to in writing, software
       |distributed under the License is distributed on an "AS IS" BASIS,
       |WITHOUT WARRANTIES OR CONDITIONS OF ANY KIND, either express or implied.
       |See the License for the specific language governing permissions and
       |limitations under the License."""
      .stripMargin)),

  // For evicting Scoverage out of the generated POM
  // See: https://github.com/scoverage/sbt-scoverage/issues/153
  pomPostProcess := { (node: xml.Node) =>
    new RuleTransformer(new RewriteRule {
      override def transform(node: xml.Node): Seq[xml.Node] = node match {
        case e: Elem
          if e.label == "dependency" && e.child.exists(child => child.label == "groupId" && child.text == "org.scoverage") => Nil
        case _ => Seq(node)
      }
    }).transform(node).head
  },

  addCompilerPlugin("org.spire-math" % "kind-projector" % "0.9.5" cross CrossVersion.binary)
)

val mimaSettings = Seq(
  // Setting the previous artifact manually at 0.9
  // as a temporary measure until we release 0.10
  mimaPreviousArtifacts := Set(organization.value %% name.value % "0.10"),
  /*
  mimaPreviousArtifacts := {
    val TagBase = """^(\d+)\.(\d+).*"""r
    val TagBase(major, minor) = BaseVersion

    val tags = "git tag --list".!! split "\n" map { _.trim }
    val versions =
      tags filter { _ startsWith s"v$major.$minor" } map { _ substring 1 }

    versions.map { v => organization.value %% name.value % v }.toSet
  },*/
  mimaBinaryIssueFilters ++= {
    import com.typesafe.tools.mima.core._
    import com.typesafe.tools.mima.core.ProblemFilters._
    Seq(
      exclude[DirectMissingMethodProblem]("cats.effect.Sync#StateTSync.map"),
      exclude[IncompatibleMethTypeProblem]("cats.effect.Sync#StateTSync.map"),
      exclude[InheritedNewAbstractMethodProblem]("cats.effect.Bracket.bracket"),
      exclude[InheritedNewAbstractMethodProblem]("cats.effect.Bracket.bracketCase"),
      exclude[MissingClassProblem]("cats.effect.internals.AndThen"),
      exclude[MissingClassProblem]("cats.effect.internals.AndThen$"),
      exclude[MissingClassProblem]("cats.effect.internals.AndThen$Concat"),
      exclude[MissingClassProblem]("cats.effect.internals.AndThen$Concat$"),
      exclude[MissingClassProblem]("cats.effect.internals.AndThen$Single"),
      exclude[MissingClassProblem]("cats.effect.internals.AndThen$Single$"),
      exclude[ReversedMissingMethodProblem]("cats.effect.Async.never"),
<<<<<<< HEAD
      exclude[DirectMissingMethodProblem]("cats.effect.Sync.catsEitherTEvalSync"),
      //
      // Following are all internal implementation details:
      //
      // Not a problem: IO.Async is a private class
      exclude[IncompatibleMethTypeProblem]("cats.effect.IO#Async.apply"),
      // Not a problem: IO.Async is a private class
      exclude[MissingTypesProblem]("cats.effect.Async$"),
      // Not a problem: IO.Async is a private class
      exclude[IncompatibleResultTypeProblem]("cats.effect.IO#Async.k"),
      // Not a problem: IO.Async is a private class
      exclude[IncompatibleMethTypeProblem]("cats.effect.IO#Async.copy"),
      // Not a problem: IO.Async is a private class
      exclude[IncompatibleResultTypeProblem]("cats.effect.IO#Async.copy$default$1"),
      // Not a problem: IO.Async is a private class
      exclude[IncompatibleMethTypeProblem]("cats.effect.IO#Async.this"),
      // Not a problem: RestartCallback is a private class
      exclude[DirectMissingMethodProblem]("cats.effect.internals.IORunLoop#RestartCallback.this"),
      // Not a problem: IOPlatform is private
      exclude[DirectMissingMethodProblem]("cats.effect.internals.IOPlatform.onceOnly"),
      // Not a problem: IORunLoop is private
      exclude[MissingClassProblem]("cats.effect.internals.IORunLoop$RestartCallback$"),
      // Not a problem: Async.never implementation is just moved
      exclude[ReversedMissingMethodProblem]("cats.effect.Async.never")
=======
      exclude[ReversedMissingMethodProblem]("cats.effect.Sync#EitherTSync.bracketCase"),
      exclude[ReversedMissingMethodProblem]("cats.effect.Sync#KleisliSync.bracketCase"),
      exclude[ReversedMissingMethodProblem]("cats.effect.Sync#OptionTSync.bracketCase"),
      exclude[ReversedMissingMethodProblem]("cats.effect.Sync#StateTSync.bracketCase"),
      exclude[ReversedMissingMethodProblem]("cats.effect.Sync#WriterTSync.bracketCase")
>>>>>>> 8a4b74f9
    )
  })

lazy val cmdlineProfile = sys.env.getOrElse("SBT_PROFILE", "")

def profile: Project => Project = pr => cmdlineProfile match {
  case "coverage" => pr
  case _ => pr.disablePlugins(scoverage.ScoverageSbtPlugin)
}

lazy val scalaJSSettings = Seq(
  coverageExcludedFiles := ".*")

lazy val skipOnPublishSettings = Seq(
  skip in publish := true,
  publish := (()),
  publishLocal := (()),
  publishArtifact := false,
  publishTo := None)

lazy val sharedSourcesSettings = Seq(
  unmanagedSourceDirectories in Compile += {
    baseDirectory.value.getParentFile / "shared" / "src" / "main" / "scala"
  },
  unmanagedSourceDirectories in Test += {
    baseDirectory.value.getParentFile / "shared" / "src" / "test" / "scala"
  })

lazy val root = project.in(file("."))
  .aggregate(coreJVM, coreJS, lawsJVM, lawsJS)
  .configure(profile)
  .settings(skipOnPublishSettings)

lazy val core = crossProject.in(file("core"))
  .settings(commonSettings: _*)
  .settings(
    name := "cats-effect",

    libraryDependencies ++= Seq(
      "org.typelevel"        %%% "cats-core"  % CatsVersion,
      "com.github.mpilquist" %%% "simulacrum" % SimulacrumVersion % CompileTime,

      "org.typelevel"  %%% "cats-laws"  % CatsVersion       % "test",
      "org.scalatest"  %%% "scalatest"  % ScalaTestVersion  % "test",
      "org.scalacheck" %%% "scalacheck" % ScalaCheckVersion % "test",
      "org.typelevel"  %%% "discipline" % DisciplineVersion % "test"),

    addCompilerPlugin("org.scalamacros" % "paradise" % "2.1.1" cross CrossVersion.full))
  .jvmConfigure(_.enablePlugins(AutomateHeaderPlugin))
  .jvmConfigure(_.settings(mimaSettings))
  .jsConfigure(_.enablePlugins(AutomateHeaderPlugin))
  .jvmConfigure(profile)
  .jsConfigure(_.settings(scalaJSSettings))

lazy val coreJVM = core.jvm
lazy val coreJS = core.js

lazy val laws = crossProject
  .in(file("laws"))
  .dependsOn(core % "compile->compile;test->test")
  .settings(commonSettings: _*)
  .settings(
    name := "cats-effect-laws",

    libraryDependencies ++= Seq(
      "org.typelevel"  %%% "cats-laws"  % CatsVersion,
      "org.scalacheck" %%% "scalacheck" % ScalaCheckVersion,
      "org.typelevel"  %%% "discipline" % DisciplineVersion,

      "org.scalatest"  %%% "scalatest"  % ScalaTestVersion % "test"))
  .jvmConfigure(_.enablePlugins(AutomateHeaderPlugin))
  .jsConfigure(_.enablePlugins(AutomateHeaderPlugin))
  .jvmConfigure(profile)
  .jsConfigure(_.settings(scalaJSSettings))

lazy val lawsJVM = laws.jvm
lazy val lawsJS = laws.js

lazy val benchmarksPrev = project.in(file("benchmarks/vPrev"))
  .configure(profile)
  .settings(commonSettings ++ skipOnPublishSettings ++ sharedSourcesSettings)
  .settings(libraryDependencies += "org.typelevel" %% "cats-effect" % "0.5")
  .enablePlugins(JmhPlugin)

lazy val benchmarksNext = project.in(file("benchmarks/vNext"))
  .configure(profile)
  .dependsOn(coreJVM)
  .settings(commonSettings ++ skipOnPublishSettings ++ sharedSourcesSettings)
  .enablePlugins(JmhPlugin)

lazy val docsMappingsAPIDir =
  settingKey[String]("Name of subdirectory in site target directory for api docs")

lazy val siteSettings = Seq(
  micrositeName := "Cats Effect",
  micrositeDescription := "The IO Monad for Scala",
  micrositeAuthor := "Cats Effect contributors",
  micrositeGithubOwner := "typelevel",
  micrositeGithubRepo := "cats-effect",
  micrositeBaseUrl := "/cats-effect",
  micrositeTwitterCreator := "@typelevel",
  micrositeDocumentationUrl := "https://typelevel.org/cats-effect/api/",
  micrositeFooterText := None,
  micrositeHighlightTheme := "atom-one-light",
  micrositePalette := Map(
    "brand-primary" -> "#3e5b95",
    "brand-secondary" -> "#294066",
    "brand-tertiary" -> "#2d5799",
    "gray-dark" -> "#49494B",
    "gray" -> "#7B7B7E",
    "gray-light" -> "#E5E5E6",
    "gray-lighter" -> "#F4F3F4",
    "white-color" -> "#FFFFFF"),
  micrositeExtraMdFiles := Map(
    file("README.md") -> ExtraMdFileConfig(
      "index.md",
      "home",
      Map("section" -> "home", "position" -> "0")
    )
  ),
  fork in tut := true,
  scalacOptions in Tut --= Seq(
    "-Xfatal-warnings",
    "-Ywarn-unused-import",
    "-Ywarn-numeric-widen",
    "-Ywarn-dead-code",
    "-Xlint:-missing-interpolator,_",
  ),
  docsMappingsAPIDir := "api",
  addMappingsToSiteDir(mappings in packageDoc in Compile in coreJVM, docsMappingsAPIDir)
)

lazy val microsite = project.in(file("site"))
  .enablePlugins(MicrositesPlugin)
  .enablePlugins(SiteScaladocPlugin)
  .settings(commonSettings ++ skipOnPublishSettings ++ sharedSourcesSettings)
  .settings(siteSettings)
  .dependsOn(coreJVM, lawsJVM)

/*
 * Compatibility version.  Use this to declare what version with
 * which `master` remains in compatibility.  This is literally
 * backwards from how -SNAPSHOT versioning works, but it avoids
 * the need to pre-declare (before work is done) what kind of
 * compatibility properties the next version will have (i.e. major
 * or minor bump).
 *
 * As an example, the builds of a project might go something like
 * this:
 *
 * - 0.1-hash1
 * - 0.1-hash2
 * - 0.1-hash3
 * - 0.1
 * - 0.1-hash1
 * - 0.2-hash2
 * - 0.2
 * - 0.2-hash1
 * - 0.2-hash2
 * - 1.0-hash3
 * - 1.0-hash4
 * - 1.0
 *
 * The value of BaseVersion starts at 0.1 and remains there until
 * compatibility with the 0.1 line is lost, which happens just
 * prior to the release of 0.2.  Then the base version again remains
 * 0.2-compatible until that compatibility is broken, with the major
 * version bump of 1.0.  Again, this is all to avoid pre-committing
 * to a major/minor bump before the work is done (see: Scala 2.8).
 */
val BaseVersion = "0.10"

licenses in ThisBuild += ("Apache-2.0", url("http://www.apache.org/licenses/"))

/***********************************************************************\
                      Boilerplate below these lines
\***********************************************************************/

coursierUseSbtCredentials in ThisBuild := true
coursierChecksums in ThisBuild := Nil      // workaround for nexus sync bugs

// Adapted from Rob Norris' post at https://tpolecat.github.io/2014/04/11/scalac-flags.html
scalacOptions in ThisBuild ++= Seq(
  "-language:_",
  "-deprecation",
  "-encoding", "UTF-8", // yes, this is 2 args
  "-feature",
  "-unchecked",
  "-Xfatal-warnings",
  "-Yno-adapted-args",
  "-Ywarn-dead-code"
)

scalacOptions in ThisBuild ++= Seq(
  "-Ywarn-unused-import",
  "-Ywarn-numeric-widen",
  "-Xlint:-missing-interpolator,_"
)

scalacOptions in Test += "-Yrangepos"

useGpg := true

enablePlugins(GitVersioning)

val ReleaseTag = """^v([\d\.]+)$""".r

git.baseVersion := BaseVersion

git.gitTagToVersionNumber := {
  case ReleaseTag(version) => Some(version)
  case _ => None
}

git.formattedShaVersion := {
  val suffix = git.makeUncommittedSignifierSuffix(git.gitUncommittedChanges.value, git.uncommittedSignifier.value)

  git.gitHeadCommit.value map { _.substring(0, 7) } map { sha =>
    git.baseVersion.value + "-" + sha + suffix
  }
}<|MERGE_RESOLUTION|>--- conflicted
+++ resolved
@@ -167,7 +167,6 @@
       exclude[MissingClassProblem]("cats.effect.internals.AndThen$Single"),
       exclude[MissingClassProblem]("cats.effect.internals.AndThen$Single$"),
       exclude[ReversedMissingMethodProblem]("cats.effect.Async.never"),
-<<<<<<< HEAD
       exclude[DirectMissingMethodProblem]("cats.effect.Sync.catsEitherTEvalSync"),
       //
       // Following are all internal implementation details:
@@ -192,13 +191,6 @@
       exclude[MissingClassProblem]("cats.effect.internals.IORunLoop$RestartCallback$"),
       // Not a problem: Async.never implementation is just moved
       exclude[ReversedMissingMethodProblem]("cats.effect.Async.never")
-=======
-      exclude[ReversedMissingMethodProblem]("cats.effect.Sync#EitherTSync.bracketCase"),
-      exclude[ReversedMissingMethodProblem]("cats.effect.Sync#KleisliSync.bracketCase"),
-      exclude[ReversedMissingMethodProblem]("cats.effect.Sync#OptionTSync.bracketCase"),
-      exclude[ReversedMissingMethodProblem]("cats.effect.Sync#StateTSync.bracketCase"),
-      exclude[ReversedMissingMethodProblem]("cats.effect.Sync#WriterTSync.bracketCase")
->>>>>>> 8a4b74f9
     )
   })
 
