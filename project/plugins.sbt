addSbtPlugin("com.dwijnand"              % "sbt-travisci"             % "1.2.0")
addSbtPlugin("io.crashbox"               % "sbt-gpg"                  % "0.2.0")
addSbtPlugin("com.typesafe"              % "sbt-mima-plugin"          % "0.3.0")
addSbtPlugin("com.typesafe.sbt"          % "sbt-git"                  % "1.0.0")
addSbtPlugin("de.heikoseeberger"         % "sbt-header"               % "5.2.0")
addSbtPlugin("io.get-coursier"           % "sbt-coursier"             % "1.0.3")
addSbtPlugin("io.github.davidgregory084" % "sbt-tpolecat"             % "0.1.6")
addSbtPlugin("org.scala-js"              % "sbt-scalajs"              % "0.6.28")
<<<<<<< HEAD
addSbtPlugin("org.scoverage"             % "sbt-scoverage"            % "1.5.1")
addSbtPlugin("org.xerial.sbt"            % "sbt-sonatype"             % "2.5")
=======
addSbtPlugin("org.scoverage"             % "sbt-scoverage"            % "1.6.0")
addSbtPlugin("org.xerial.sbt"            % "sbt-sonatype"             % "2.0")
>>>>>>> 9fc02bbe
addSbtPlugin("pl.project13.scala"        % "sbt-jmh"                  % "0.3.7")
addSbtPlugin("com.47deg"                 % "sbt-microsites"           % "0.7.16")
addSbtPlugin("org.portable-scala"        % "sbt-scalajs-crossproject" % "0.5.0")<|MERGE_RESOLUTION|>--- conflicted
+++ resolved
@@ -6,13 +6,8 @@
 addSbtPlugin("io.get-coursier"           % "sbt-coursier"             % "1.0.3")
 addSbtPlugin("io.github.davidgregory084" % "sbt-tpolecat"             % "0.1.6")
 addSbtPlugin("org.scala-js"              % "sbt-scalajs"              % "0.6.28")
-<<<<<<< HEAD
-addSbtPlugin("org.scoverage"             % "sbt-scoverage"            % "1.5.1")
+addSbtPlugin("org.scoverage"             % "sbt-scoverage"            % "1.6.0")
 addSbtPlugin("org.xerial.sbt"            % "sbt-sonatype"             % "2.5")
-=======
-addSbtPlugin("org.scoverage"             % "sbt-scoverage"            % "1.6.0")
-addSbtPlugin("org.xerial.sbt"            % "sbt-sonatype"             % "2.0")
->>>>>>> 9fc02bbe
 addSbtPlugin("pl.project13.scala"        % "sbt-jmh"                  % "0.3.7")
 addSbtPlugin("com.47deg"                 % "sbt-microsites"           % "0.7.16")
 addSbtPlugin("org.portable-scala"        % "sbt-scalajs-crossproject" % "0.5.0")